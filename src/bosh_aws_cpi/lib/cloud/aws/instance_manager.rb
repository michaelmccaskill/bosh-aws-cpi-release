require 'common/common'
require 'time'

module Bosh::AwsCloud
  class AbruptlyTerminated < Bosh::Clouds::CloudError; end
  class InstanceManager
    include Helpers

<<<<<<< HEAD
    def initialize(ec2, registry_endpoint, logger)
      @ec2 = ec2
      @registry_endpoint = registry_endpoint
=======
    def initialize(ec2, logger)
      @ec2 = ec2
>>>>>>> bf36060a
      @logger = logger

      security_group_mapper = SecurityGroupMapper.new(@ec2)
      @param_mapper = InstanceParamMapper.new(security_group_mapper)
    end

    def create(stemcell_id, vm_cloud_props, networks_cloud_props, disk_locality, default_security_groups, block_device_mappings, user_data)
      abruptly_terminated_retries = 2
      begin
        instance_params = build_instance_params(
          stemcell_id,
          vm_cloud_props,
          networks_cloud_props,
          block_device_mappings,
          user_data,
          disk_locality,
          default_security_groups
        )

        redacted_instance_params = Bosh::Cpi::Redactor.clone_and_redact(
          instance_params,
          'user_data',
          'defaults.access_key_id',
          'defaults.secret_access_key'
        )
        @logger.info("Creating new instance with: #{redacted_instance_params.inspect}")

        aws_instance = create_aws_instance(instance_params, vm_cloud_props)
        instance = Bosh::AwsCloud::Instance.new(aws_instance, @logger)

        babysit_instance_creation(instance, vm_cloud_props)
      rescue => e
        if e.is_a?(Bosh::AwsCloud::AbruptlyTerminated)
          @logger.warn("Failed to configure instance '#{instance.id}': #{e.inspect}")
          if (abruptly_terminated_retries -= 1) >= 0
            @logger.warn("Instance '#{instance.id}' was abruptly terminated, attempting to re-create': #{e.inspect}")
            retry
          end
        end
        raise
      end

      instance
    end

    # @param [String] instance_id EC2 instance id
    def find(instance_id)
      Bosh::AwsCloud::Instance.new(@ec2.instance(instance_id), @logger)
    end

    private

    def babysit_instance_creation(instance, vm_cloud_props)
      begin
        # We need to wait here for the instance to be running, as if we are going to
        # attach to a load balancer, the instance must be running.
        instance.wait_for_running
        instance.update_routing_tables(vm_cloud_props.advertised_routes)
        instance.disable_dest_check unless vm_cloud_props.source_dest_check
      rescue => e
        if e.is_a?(Bosh::AwsCloud::AbruptlyTerminated)
          raise
        else
          @logger.warn("Failed to configure instance '#{instance.id}': #{e.inspect}")
          begin
            instance.terminate
          rescue => e
            @logger.error("Failed to terminate mis-configured instance '#{instance.id}': #{e.inspect}")
          end
          raise
        end
      end
    end

    def build_instance_params(stemcell_id, vm_cloud_props, networks_cloud_props, block_device_mappings, user_data, disk_locality = [], default_security_groups = [])
      volume_zones = (disk_locality || []).map { |volume_id| @ec2.volume(volume_id).availability_zone }

      @param_mapper.manifest_params = {
        stemcell_id: stemcell_id,
        vm_type: vm_cloud_props,
<<<<<<< HEAD
        registry_endpoint: @registry_endpoint,
=======
        user_data: user_data,
>>>>>>> bf36060a
        networks_spec: networks_cloud_props,
        default_security_groups: default_security_groups,
        volume_zones: volume_zones,
        subnet_az_mapping: subnet_az_mapping(networks_cloud_props),
        block_device_mappings: block_device_mappings
      }
      @param_mapper.validate
      @param_mapper.instance_params
    end

    def create_aws_spot_instance(launch_specification, spot_bid_price)
      @logger.info('Launching spot instance...')
      spot_manager = Bosh::AwsCloud::SpotManager.new(@ec2)

      spot_manager.create(launch_specification, spot_bid_price)
    end

    def create_aws_instance(instance_params, vm_cloud_props)
      if vm_cloud_props.spot_bid_price
        begin
          return create_aws_spot_instance(instance_params, vm_cloud_props.spot_bid_price)
        rescue Bosh::Clouds::VMCreationFailed => e
          if vm_cloud_props.spot_ondemand_fallback
            @logger.info("Spot instance creation failed with this message: #{e.message}; will create ondemand instance because `spot_ondemand_fallback` is set.")
          else
            message = "Spot instance creation failed: #{e.inspect}"
            @logger.warn(message)
            raise e, message
          end
        end
      end

      instance_params[:min_count] = 1
      instance_params[:max_count] = 1

      # Retry the create instance operation a couple of times if we are told that the IP
      # address is in use - it can happen when the director recreates a VM and AWS
      # is too slow to update its state when we have released the IP address and want to
      # reallocate it again.
      errors = [Aws::EC2::Errors::InvalidIPAddressInUse]
      Bosh::Common.retryable(sleep: instance_create_wait_time, tries: 20, on: errors) do |tries, error|
        @logger.info('Launching on demand instance...')
        if error.class == Aws::EC2::Errors::InvalidIPAddressInUse
          @logger.warn("IP address was in use: #{error}")
        end
        resp = @ec2.client.run_instances(instance_params)
        @ec2.instance(get_created_instance_id(resp))
      end
    end

    def get_created_instance_id(resp)
      resp.instances.first.instance_id
    end

    def instance_create_wait_time
      30
    end

    def subnet_az_mapping(networks_cloud_props)
      subnet_ids = networks_cloud_props.filter('dynamic', 'manual').map do |net|
        net.subnet if net.cloud_properties?
      end
      filtered_subnets = @ec2.subnets(
        filters: [{
          name: 'subnet-id',
          values: subnet_ids
        }]
      )

      filtered_subnets.inject({}) do |mapping, subnet|
        mapping[subnet.id] = subnet.availability_zone
        mapping
      end
    end
  end
end<|MERGE_RESOLUTION|>--- conflicted
+++ resolved
@@ -6,14 +6,8 @@
   class InstanceManager
     include Helpers
 
-<<<<<<< HEAD
-    def initialize(ec2, registry_endpoint, logger)
-      @ec2 = ec2
-      @registry_endpoint = registry_endpoint
-=======
     def initialize(ec2, logger)
       @ec2 = ec2
->>>>>>> bf36060a
       @logger = logger
 
       security_group_mapper = SecurityGroupMapper.new(@ec2)
@@ -94,11 +88,7 @@
       @param_mapper.manifest_params = {
         stemcell_id: stemcell_id,
         vm_type: vm_cloud_props,
-<<<<<<< HEAD
-        registry_endpoint: @registry_endpoint,
-=======
         user_data: user_data,
->>>>>>> bf36060a
         networks_spec: networks_cloud_props,
         default_security_groups: default_security_groups,
         volume_zones: volume_zones,
