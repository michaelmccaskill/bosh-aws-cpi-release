--- conflicted
+++ resolved
@@ -59,50 +59,7 @@
               volume_size: 17
             }
           }
-<<<<<<< HEAD
         ]
-=======
-        end
-
-        it 'should create an on demand instance when spot creation fails AND we have enabled spot_ondemand_fallback' do
-          expect(instance_manager).to receive(:create_aws_spot_instance).and_raise(Bosh::Clouds::VMCreationFailed.new(false))
-
-          expect(aws_instances).to receive(:create).and_return(aws_instance)
-
-          create_instance
-        end
-      end
-    end
-
-    it 'should retry creating the VM when AWS::EC2::Errors::InvalidIPAddress::InUse raised' do
-      allow(region).to receive(:subnets).and_return('sub-123456' => fake_aws_subnet)
-
-      expect(aws_instances).to receive(:create).with(aws_instance_params).and_raise(AWS::EC2::Errors::InvalidIPAddress::InUse)
-      expect(aws_instances).to receive(:create).with(aws_instance_params).and_return(aws_instance)
-      allow(Bosh::AwsCloud::ResourceWait).to receive(:for_instance).with(instance: aws_instance, state: :running)
-      expect(logger).to receive(:warn).with(/IP address was in use/).once
-
-      allow(instance_manager).to receive(:instance_create_wait_time).and_return(0)
-
-      create_instance
-    end
-
-    context 'when waiting it to become running fails' do
-      before { expect(instance).to receive(:wait_for_running).and_raise(create_err) }
-      let(:create_err) { StandardError.new('fake-err') }
-
-      before { allow(Bosh::AwsCloud::Instance).to receive(:new).and_return(instance) }
-      let(:instance) { instance_double('Bosh::AwsCloud::Instance', id: 'fake-instance-id') }
-
-      before { expect(aws_instances).to receive(:create).and_return(aws_instance) }
-
-      it 'terminates created instance and re-raises the error if ' do
-        expect(instance).to receive(:terminate).with(no_args)
-
-        expect {
-          create_instance
-        }.to raise_error(create_err)
->>>>>>> e755f723
       end
 
       before do
@@ -268,28 +225,6 @@
         )
       end
 
-      it 'retries creating the VM when the request limit is exceeded' do
-        instance_manager = InstanceManager.new(ec2, registry, elb, param_mapper, block_device_manager, logger)
-        allow(instance_manager).to receive(:instance_create_wait_time).and_return(0)
-        allow(instance_manager).to receive(:get_created_instance_id).with("run-instances-response").and_return('i-12345678')
-
-        expect(aws_client).to receive(:run_instances).with({ fake: 'instance-params', min_count: 1, max_count: 1 }).and_raise(AWS::EC2::Errors::RequestLimitExceeded)
-        expect(aws_client).to receive(:run_instances).with({ fake: 'instance-params', min_count: 1, max_count: 1 }).and_return("run-instances-response")
-
-        allow(ResourceWait).to receive(:for_instance).with(instance: aws_instance, state: :running)
-        expect(logger).not_to receive(:warn).with(/IP address was in use/)
-
-        instance_manager.create(
-          agent_id,
-          stemcell_id,
-          resource_pool,
-          networks_spec,
-          disk_locality,
-          environment,
-          default_options
-        )
-      end
-
       context 'when waiting it to become running fails' do
         let(:instance) { instance_double('Bosh::AwsCloud::Instance', id: 'fake-instance-id') }
         let(:create_err) { StandardError.new('fake-err') }
