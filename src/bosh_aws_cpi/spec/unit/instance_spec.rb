--- conflicted
+++ resolved
@@ -82,10 +82,6 @@
     describe '#terminate' do
       it 'should terminate an instance given the id' do
         expect(aws_instance).to receive(:terminate).with(no_args).ordered
-<<<<<<< HEAD
-        # expect(registry).to receive(:delete_settings).with(instance_id).ordered
-=======
->>>>>>> bf36060a
 
         expect(ResourceWait).to receive(:for_instance).
           with(instance: aws_instance, state: 'terminated').ordered
@@ -102,11 +98,6 @@
         end
 
         it 'raises Bosh::Clouds::VMNotFound but still removes settings from registry' do
-<<<<<<< HEAD
-          # expect(registry).to receive(:delete_settings).with(instance_id)
-
-=======
->>>>>>> bf36060a
           expect {
             instance.terminate
           }.to raise_error(Bosh::Clouds::VMNotFound, "VM `#{instance_id}' not found")
@@ -121,10 +112,6 @@
         end
 
         it 'logs a message and considers the instance to be terminated' do
-<<<<<<< HEAD
-          # expect(registry).to receive(:delete_settings).with(instance_id)
-=======
->>>>>>> bf36060a
           expect(aws_instance).to receive(:reload)
 
           err = Aws::EC2::Errors::InvalidInstanceIDNotFound.new(nil, 'not-found')
@@ -140,10 +127,6 @@
       describe 'fast path deletion' do
         it 'deletes the instance without waiting for confirmation of termination' do
           expect(aws_instance).to receive(:terminate).ordered
-<<<<<<< HEAD
-          # expect(registry).to receive(:delete_settings).ordered
-=======
->>>>>>> bf36060a
           expect(TagManager).to receive(:tag).with(aws_instance, "Name", "to be deleted").ordered
           instance.terminate(true)
         end
